<#
.SYNOPSIS
  Find the first event with no tickets and delete it from venue registered on Wingtip platform
#>
[cmdletbinding()]
param (
    [parameter(Mandatory=$true)]
    [string]$WtpResourceGroupName,

    [parameter(Mandatory=$true)]
    [string]$WtpUser,

    [parameter(Mandatory=$true)]
    [string]$TenantName,

    # NoEcho stops the output of the signed in user to prevent double echo  
    [parameter(Mandatory=$false)]
    [switch] $NoEcho
)

Import-Module $PSScriptRoot\..\Common\CatalogAndDatabaseManagement -Force
Import-Module $PSScriptRoot\..\Common\SubscriptionManagement -Force

# Get Azure credentials if not already logged on
Initialize-Subscription -NoEcho:$NoEcho.IsPresent

# Get catalog database that contains metadata about all Wingtip tenant databases
$catalog = Get-Catalog `
            -ResourceGroupName $WtpResourceGroupName `
            -WtpUser $WtpUser `

$normalizedTenantName = Get-NormalizedTenantName -TenantName $TenantName

$tenantKey = Get-TenantKey -TenantName $normalizedTenantName

# Exit script if tenant is not in the catalog 
if(!(Test-TenantKeyInCatalog -Catalog $catalog -TenantKey $tenantKey))
{
    Write-Output "'$TenantName' is not in the catalog."
    exit
}

# Get catalog username and password configuration 
$config = Get-Configuration

$tenantMapping = ($catalog.ShardMap).GetMappingForKey($tenantKey)

# Get tenant database and server names 
$tenantDatabaseName = $tenantMapping.Shard.Location.Database
$fullyQualifiedTenantServerName = $tenantMapping.Shard.Location.Server

# Get the first unsold event on the tenant database 
<<<<<<< HEAD
$queryText = "SELECT TOP(1) EventName FROM EventsWithNoTickets ORDER BY DATE DESC"
=======
$queryText = "SELECT TOP(1) EventName FROM EventsWithNoTickets ORDER BY Date Desc"
>>>>>>> f3d91bf1
$eventName = Invoke-Sqlcmd `
                -ServerInstance $fullyQualifiedTenantServerName `
                -Username $config.TenantAdminuserName `
                -Password $config.TenantAdminPassword `
                -Database $tenantDatabaseName `
                -Query $queryText `
                -ConnectionTimeout 30 `
                -QueryTimeout 30 `
                -EncryptConnection

if ($eventName)
{
    # Delete the first unsold event on the tenant database 
    $queryText = "
            DECLARE @TargetEventID int
<<<<<<< HEAD
            SET @TargetEventID = (SELECT TOP(1) EventId FROM EventsWithNoTickets ORDER BY DATE DESC)
=======
            SET @TargetEventID = (SELECT TOP(1) EventId FROM EventsWithNoTickets ORDER BY Date Desc)
>>>>>>> f3d91bf1
            EXEC sp_DeleteEvent @TargetEventID
            "
    Invoke-Sqlcmd `
        -ServerInstance $fullyQualifiedTenantServerName `
        -Username $config.TenantAdminuserName `
        -Password $config.TenantAdminPassword `
        -Database $tenantDatabaseName `
        -Query $queryText `
        -ConnectionTimeout 30 `
        -QueryTimeout 30 `
        -EncryptConnection

    Write-Host "Deleted event '$($eventName.EventName)' from $TenantName venue."
    return $eventName.EventName
}
else 
{
    Write-Error "There are no unsold events that can be deleted for $TenantName. Rerunning the ticket generator will delete tickets for the last event."
    exit 
}

<|MERGE_RESOLUTION|>--- conflicted
+++ resolved
@@ -50,11 +50,8 @@
 $fullyQualifiedTenantServerName = $tenantMapping.Shard.Location.Server
 
 # Get the first unsold event on the tenant database 
-<<<<<<< HEAD
 $queryText = "SELECT TOP(1) EventName FROM EventsWithNoTickets ORDER BY DATE DESC"
-=======
-$queryText = "SELECT TOP(1) EventName FROM EventsWithNoTickets ORDER BY Date Desc"
->>>>>>> f3d91bf1
+
 $eventName = Invoke-Sqlcmd `
                 -ServerInstance $fullyQualifiedTenantServerName `
                 -Username $config.TenantAdminuserName `
@@ -70,11 +67,7 @@
     # Delete the first unsold event on the tenant database 
     $queryText = "
             DECLARE @TargetEventID int
-<<<<<<< HEAD
             SET @TargetEventID = (SELECT TOP(1) EventId FROM EventsWithNoTickets ORDER BY DATE DESC)
-=======
-            SET @TargetEventID = (SELECT TOP(1) EventId FROM EventsWithNoTickets ORDER BY Date Desc)
->>>>>>> f3d91bf1
             EXEC sp_DeleteEvent @TargetEventID
             "
     Invoke-Sqlcmd `
