<<<<<<< HEAD
# Get and/or set PowerShell session to only run scripts targeting dbpertenant Wingtip deployment 
$Global:ErrorActionPreference = "Stop"
$scriptsTarget = 'dbpertenant'
=======
# Get and/or set PowerShell session to only run scripts targeting aliases
$Global:ErrorActionPreference = "Stop"
$scriptsTarget = 'alias'
>>>>>>> 9ead7910
if ($Global:WingtipScriptsTarget -and ($Global:WingtipScriptsTarget -ne $scriptsTarget))
{
    throw "This PowerShell session is setup to only run scripts targeting Wingtip '$Global:WingtipScriptsTarget' architecture. Open up a new PowerShell session to run scripts targeting Wingtip '$scriptsTarget' architecture."  
}
elseif (!$Global:WingtipScriptsTarget)
{
    Write-Verbose "Configuring PowerShell session to only run scripts targeting Wingtip '$scriptsTarget' architecture ..."
    Set-Variable WingtipScriptsTarget -option Constant -value $scriptsTarget -scope global
}
<<<<<<< HEAD

=======
>>>>>>> 9ead7910

<#
.SYNOPSIS
    Returns default configuration values that will be used by the Wingtip Tickets Platform application
#>
function Get-Configuration
{
    $configuration = @{`
        TemplatesLocationUrl = "https://wingtipsaas.blob.core.windows.net/templates"
        TenantDatabaseTemplate = "tenantdatabasetemplate.json"
        TenantDatabaseCopyTemplate = "tenantdatabasecopytemplate.json"
        TenantDatabaseBatchTemplate = "tenantdatabasebatchtemplate.json"
        TenantDatabaseCopyBatchTemplate = "tenantdatabasecopybatchtemplate.json"
        WebApplicationTemplate = "webapplicationtemplate.json"
        WebApplicationRecoveryTemplate = "webappRecoveryTemplate.json"
        LogAnalyticsWorkspaceTemplate = "loganalyticsworkspacetemplate.json"
        LogAnalyticsWorkspaceNameStem = "wtploganalytics-"
        LogAnalyticsDeploymentLocation = "westcentralus"
        DatabaseAndBacpacTemplate = "databaseandbacpactemplate.json"
        TenantBacpacUrl = "https://wingtipsaas.blob.core.windows.net/bacpacs/wingtiptenantdb.bacpac"
        EventsAppNameStem = "eventswtp-"
        RecoverySuffix = "-recovery"
        GoldenTenantDatabaseName = "baseTenantDB"
        CatalogDatabaseName = "tenantcatalog"
        CatalogServerNameStem = "catalog-"
        CatalogRecoveryTemplate = "tenantcatalogrecoverytemplate.json"
        TenantServerNameStem = "tenants1-"
        TenantElasticPoolRestoreBatchTemplate = "tenantelasticpoolrecoverybatchtemplate.json"
        TenantDatabaseRestoreBatchTemplate = "tenantdatabaserecoverybatchtemplate.json"
        TenantServerRestoreBatchTemplate = "tenantserverrecoverybatchtemplate.json"
        TenantPoolNameStem = "Pool"
        CatalogShardMapName = "tenantcatalog"
        CatalogAdminUserName = "developer"
        CatalogAdminPassword = "P@ssword1"
        TenantAdminUserName = "developer"
        TenantAdminPassword = "P@ssword1"
        CatalogManagementAppNameStem = "catalogmanagement-"
        CatalogManagementAppSku = "standard"
        CatalogManagementAppSkuCode = "S1"
        CatalogManagementAppWorkerSize = 0
        ServicePrincipalPassword = "P@ssword1"
        NewTenantResourcesProvisioningTemplate = "newtenantresourcestemplate.json"
        JobAccount = "jobaccount"
        JobAccountDatabaseName = "jobaccount"
        JobAccountDatabaseServiceObjective = "S2"
        JobAccountCredentialName = "mydemocred"
        TenantAnalyticsDatabaseName = "tenantanalytics"
        TenantAnalyticsCSDatabaseName = "tenantanalytics-cs"
        TenantAnalyticsDWDatabaseName = "tenantanalytics-dw"
        AdhocAnalyticsDatabaseName = "adhocanalytics"
        AdhocAnalyticsDatabaseServiceObjective = "S0"
        AdhocAnalyticsBacpacUrl = "https://wtpdeploystorageaccount.blob.core.windows.net/wingtip-bacpacsvold/adhoctenantanalytics.bacpac"
        SearchDatabaseName = "tenantsearch"  
        SearchDatabaseServiceObjective = "S0"              
        StorageKeyType = "SharedAccessKey"
        StorageAccessKey = (ConvertTo-SecureString -String "?" -AsPlainText -Force)
        DefaultVenueType = "multipurpose"
        TenantNameBatch = @(
            ("Poplar Dance Academy","dance","98402"),
            ("Blue Oak Jazz Club","blues","98201"),
            ("Juniper Jammers Jazz","jazz","98032"),
            ("Sycamore Symphony","classicalmusic","98004"),
            ("Hornbeam HipHop","dance","98036"),
            ("Mahogany Soccer","soccer","98032"),
            ("Lime Tree Track","motorracing","98115"),
            ("Balsam Blues Club","blues","98104"),
            ("Tamarind Studio","dance","98072"),
            ("Star Anise Judo", "judo","98103"),
            ("Cottonwood Concert Hall","classicalmusic","98402"),
            ("Mangrove Soccer Club","soccer","98036"),
            ("Foxtail Rock","rockmusic","98107"),
            ("Osage Opera","opera","98101"),
            ("Papaya Players","soccer","98116"),
            ("Magnolia Motor Racing","motorracing","98040"),
            ("Sorrel Soccer","soccer","98188")       
            )
        }
    return $configuration
}<|MERGE_RESOLUTION|>--- conflicted
+++ resolved
@@ -1,12 +1,7 @@
-<<<<<<< HEAD
 # Get and/or set PowerShell session to only run scripts targeting dbpertenant Wingtip deployment 
 $Global:ErrorActionPreference = "Stop"
 $scriptsTarget = 'dbpertenant'
-=======
-# Get and/or set PowerShell session to only run scripts targeting aliases
-$Global:ErrorActionPreference = "Stop"
-$scriptsTarget = 'alias'
->>>>>>> 9ead7910
+
 if ($Global:WingtipScriptsTarget -and ($Global:WingtipScriptsTarget -ne $scriptsTarget))
 {
     throw "This PowerShell session is setup to only run scripts targeting Wingtip '$Global:WingtipScriptsTarget' architecture. Open up a new PowerShell session to run scripts targeting Wingtip '$scriptsTarget' architecture."  
@@ -16,10 +11,6 @@
     Write-Verbose "Configuring PowerShell session to only run scripts targeting Wingtip '$scriptsTarget' architecture ..."
     Set-Variable WingtipScriptsTarget -option Constant -value $scriptsTarget -scope global
 }
-<<<<<<< HEAD
-
-=======
->>>>>>> 9ead7910
 
 <#
 .SYNOPSIS
